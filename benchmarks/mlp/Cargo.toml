[package]
name = "benchmarks-linear"
version = "0.1.0"
edition = "2021"
publish = false

[[bin]]
name = "burn"
path = "_burn.rs"

[[bin]]
name = "candle"
path = "_candle.rs"

[[bin]]
name = "hodu"
path = "_hodu.rs"
required-features = ["hodu-bench"]

[dependencies]
<<<<<<< HEAD
burn = "0.18.0"
burn-ndarray = "0.18.0"
burn-tch = { version = "0.19.0", optional = true }
=======
burn = "0.19.0"
burn-ndarray = "0.19.0"
burn-tch = { version = "0.18.0", optional = true }
>>>>>>> 5d77a3e7
burn-wgpu = { version = "0.18.0", optional = true }
candle-core = "0.9.1"
hodu = { path = "../../", version = "0.1.9", optional = true }

[features]
default = []
hodu-bench = ["hodu"]
metal = ["candle-core/metal", "hodu?/metal"]
cuda = ["burn-tch", "candle-core/cuda"]
xla = ["hodu?/xla"]
wgpu = ["burn-wgpu"]<|MERGE_RESOLUTION|>--- conflicted
+++ resolved
@@ -18,15 +18,9 @@
 required-features = ["hodu-bench"]
 
 [dependencies]
-<<<<<<< HEAD
-burn = "0.18.0"
-burn-ndarray = "0.18.0"
-burn-tch = { version = "0.19.0", optional = true }
-=======
 burn = "0.19.0"
 burn-ndarray = "0.19.0"
-burn-tch = { version = "0.18.0", optional = true }
->>>>>>> 5d77a3e7
+burn-tch = { version = "0.19.0", optional = true }
 burn-wgpu = { version = "0.18.0", optional = true }
 candle-core = "0.9.1"
 hodu = { path = "../../", version = "0.1.9", optional = true }
