[package]
name = "benchmarks"
version = "0.1.0"
edition = "2021"
publish = false

[[bin]]
name = "burn"
path = "_burn.rs"

[[bin]]
name = "candle"
path = "_candle.rs"

[[bin]]
name = "hodu"
path = "_hodu.rs"

[dependencies]
candle-core = "0.9.1"
hodu = { path = "../../", version = "0.1.8" }
burn = "0.18.0"
burn-ndarray = "0.16.0"
<<<<<<< HEAD
burn-wgpu = { version = "0.18.0", optional = true }
burn-tch = { version = "0.16.0", optional = true }
=======
burn-wgpu = { version = "0.16.0", optional = true }
burn-tch = { version = "0.18.0", optional = true }
>>>>>>> 334c3e43

[features]
default = []
metal = ["candle-core/metal", "hodu/metal"]
cuda = ["burn-tch", "candle-core/cuda"]
xla = ["hodu/xla"]
wgpu = ["burn-wgpu"]<|MERGE_RESOLUTION|>--- conflicted
+++ resolved
@@ -21,13 +21,8 @@
 hodu = { path = "../../", version = "0.1.8" }
 burn = "0.18.0"
 burn-ndarray = "0.16.0"
-<<<<<<< HEAD
 burn-wgpu = { version = "0.18.0", optional = true }
-burn-tch = { version = "0.16.0", optional = true }
-=======
-burn-wgpu = { version = "0.16.0", optional = true }
 burn-tch = { version = "0.18.0", optional = true }
->>>>>>> 334c3e43
 
 [features]
 default = []
